--- conflicted
+++ resolved
@@ -360,19 +360,8 @@
   mju_copy(resampled_policy.times.data(), times_scratch.data(),
            num_spline_points);
 
-<<<<<<< HEAD
-  // time step power scaling
-  PowerSequence(resampled_policy.times.data(), time_shift,
-                resampled_policy.times[0],
-                resampled_policy.times[num_spline_points - 1], timestep_power,
-                num_spline_points);
-
-  // representation
-  resampled_policy.representation = policy.representation;
-=======
   LinearRange(resampled_policy.times.data(), time_shift,
               resampled_policy.times[0], num_spline_points);
->>>>>>> 78e0e317
 }
 
 // add random noise to nominal policy
